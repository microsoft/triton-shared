//===----------------------------------------------------------------------===//
//
// Copyright (c) Microsoft Corporation.
// Licensed under the MIT license.
//
//===----------------------------------------------------------------------===//

#ifndef TRITON_TO_LINALG_EXPERIMENTAL_CONVERSION_PASSES
#define TRITON_TO_LINALG_EXPERIMENTAL_CONVERSION_PASSES

include "mlir/Pass/PassBase.td"

def TritonToLinalgExperimental : Pass<"triton-to-linalg-experimental", "mlir::ModuleOp"> {
  let summary = "Convert Triton to Linalg dialect";
  let constructor = "triton::createTritonToLinalgExperimentalPass()";
}

<<<<<<< HEAD
def ReconcilePtrCasts : Pass<"reconcile-ptr-casts", "mlir::ModuleOp"> {
  let summary = "Convert unrealized_cast op between tt.ptr or ptr.ptr to memref to to_memref or from_memref";
  let constructor = "triton::createReconcilePtrCastsPass()";
=======
def TritonToPtr : Pass<"triton-to-ptr", "mlir::ModuleOp"> {
  let summary = "Convert Triton ops on pointers to the Ptr dialect";
  let constructor = "triton::createTritonToPtrPass()";
>>>>>>> 6f9cb1ba
}

#endif<|MERGE_RESOLUTION|>--- conflicted
+++ resolved
@@ -15,15 +15,14 @@
   let constructor = "triton::createTritonToLinalgExperimentalPass()";
 }
 
-<<<<<<< HEAD
 def ReconcilePtrCasts : Pass<"reconcile-ptr-casts", "mlir::ModuleOp"> {
   let summary = "Convert unrealized_cast op between tt.ptr or ptr.ptr to memref to to_memref or from_memref";
   let constructor = "triton::createReconcilePtrCastsPass()";
-=======
+}
+
 def TritonToPtr : Pass<"triton-to-ptr", "mlir::ModuleOp"> {
   let summary = "Convert Triton ops on pointers to the Ptr dialect";
   let constructor = "triton::createTritonToPtrPass()";
->>>>>>> 6f9cb1ba
 }
 
 #endif