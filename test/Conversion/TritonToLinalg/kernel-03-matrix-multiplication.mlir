--- conflicted
+++ resolved
@@ -204,17 +204,6 @@
 // CHECK-DAG:       [[VAR_43_:%.+]] = arith.subi [[VAR_42_]], [[VAR_39_]] : index
 // CHECK-DAG:       [[VAR_44_:%.+]] = arith.index_cast [[VAR_18_]] : i32 to index
 // CHECK-NOT: separator of consecutive DAGs
-<<<<<<< HEAD
-// CHECK-DAG:       [[VAR_46_:%.+]] = arith.addi [[VAR_45_]], [[CST_256_]] : index
-// CHECK-DAG:       [[VAR_47_:%.+]] = arith.index_cast [[PARAM_4_]] : i32 to index
-// CHECK:           [[VAR_48_:%.+]] = arith.minsi [[VAR_46_]], [[VAR_47_]] : index
-// CHECK-DAG:       [[VAR_49_:%.+]] = arith.subi [[VAR_48_]], [[VAR_45_]] : index
-// CHECK-DAG:       [[VAR_50_:%.+]] = arith.minsi [[VAR_44_]], [[CST_128_]] : index
-// CHECK:           [[VAR_51_:%.+]] = arith.minsi [[VAR_49_]], [[CST_256_]] : index
-// CHECK-DAG:       [[VAR_extracted_slice_:%.+]] = tensor.extract_slice [[VAR_32_]][0, 0] {{.}}[[VAR_50_]], [[VAR_51_]]{{.}} [1, 1] : tensor<128x256xbf16> to tensor<?x?xbf16>
-// CHECK-DAG:       [[VAR_subview_:%.+]] = memref.subview [[VAR_reinterpret_cast_1_]][0, 0] {{.}}[[VAR_50_]], [[VAR_51_]]{{.}} [1, 1] : memref<128x256xbf16, strided<[?, ?], offset: ?>> to memref<?x?xbf16, strided<[?, ?], offset: ?>>
-// CHECK:           bufferization.materialize_in_destination [[VAR_extracted_slice_]] in writable [[VAR_subview_]]
-=======
 // CHECK-DAG:       [[VAR_45_:%.+]] = arith.addi [[VAR_44_]], [[CST_256_]] : index
 // CHECK-DAG:       [[VAR_46_:%.+]] = arith.index_cast [[PARAM_4_]] : i32 to index
 // CHECK:           [[VAR_47_:%.+]] = arith.minsi [[VAR_45_]], [[VAR_46_]] : index
@@ -223,7 +212,6 @@
 // CHECK:           [[VAR_50_:%.+]] = arith.minsi [[VAR_48_]], [[CST_256_]] : index
 // CHECK-DAG:       [[VAR_extracted_slice_:%.+]] = tensor.extract_slice [[VAR_31_]][0, 0] {{.}}[[VAR_49_]], [[VAR_50_]]{{.}} [1, 1] : tensor<128x256xbf16> to tensor<?x?xbf16>
 // CHECK-DAG:       [[VAR_subview_:%.+]] = memref.subview [[VAR_reinterpret_cast_1_]][0, 0] {{.}}[[VAR_49_]], [[VAR_50_]]{{.}} [1, 1] : memref<128x256xbf16, strided<[?, ?], offset: ?>> to memref<?x?xbf16, strided<[?, ?], offset: ?>>
-// CHECK:           memref.tensor_store [[VAR_extracted_slice_]], [[VAR_subview_]] : memref<?x?xbf16, strided<[?, ?], offset: ?>>
->>>>>>> 5e503a0a
+// CHECK:           bufferization.materialize_in_destination [[VAR_extracted_slice_]] in writable [[VAR_subview_]]
 // CHECK:           return
 // CHECK:         }