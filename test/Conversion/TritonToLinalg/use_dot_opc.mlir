// RUN: triton-shared-opt --triton-to-linalg %s | FileCheck %s
module {
  tt.func @kernel(
    %arg0 : !tt.ptr<bf16>,
    %arg1 : !tt.ptr<bf16>,
    %arg2 : !tt.ptr<bf16>
  )
  {
    %0 = tt.make_range {end = 128 : i32, start = 0 : i32} : tensor<128xi32>
    %c64 = arith.constant 128 : i32
    %1 = tt.splat %c64 : (i32) -> tensor<128xi32>
    %2 = arith.muli %0, %1 : tensor<128xi32>
    %3 = tt.expand_dims %2 {axis = 1 : i32} : (tensor<128xi32>) -> tensor<128x1xi32>
    %4 = tt.broadcast %3 : (tensor<128x1xi32>) -> tensor<128x64xi32>
    %5 = tt.make_range {end = 64 : i32, start = 0 : i32} : tensor<64xi32>
    %6 = tt.expand_dims %5 {axis = 0 : i32} : (tensor<64xi32>) -> tensor<1x64xi32>
    %7 = tt.broadcast %6 : (tensor<1x64xi32>) -> tensor<128x64xi32>
    %8 = arith.addi %4, %7 : tensor<128x64xi32>
    %10 = tt.make_range {end = 256 : i32, start = 0 : i32} : tensor<256xi32>
    %11 = tt.expand_dims %10 {axis = 0 : i32} : (tensor<256xi32>) -> tensor<1x256xi32>
    %12 = tt.broadcast %11 : (tensor<1x256xi32>) -> tensor<64x256xi32>
    %13 = tt.make_range {end = 64 : i32, start = 0 : i32} : tensor<64xi32>
    %c256 = arith.constant 256 : i32
    %14 = tt.splat %c256 : (i32) -> tensor<64xi32>
    %15 = arith.muli %13, %14 : tensor<64xi32>
    %16 = tt.expand_dims %15 {axis = 1 : i32} : (tensor<64xi32>) -> tensor<64x1xi32>
    %17 = tt.broadcast %16 : (tensor<64x1xi32>) -> tensor<64x256xi32>
    %18 = arith.addi %12, %17 : tensor<64x256xi32>
    %20 = tt.splat %c256 : (i32) -> tensor<128xi32>
    %21 = arith.muli %0, %20 : tensor<128xi32>
    %22 = tt.expand_dims %21 {axis = 1 : i32} : (tensor<128xi32>) -> tensor<128x1xi32>
    %23 = tt.broadcast %22 : (tensor<128x1xi32>) -> tensor<128x256xi32>
    %24 = tt.expand_dims %10 {axis = 0 : i32} : (tensor<256xi32>) -> tensor<1x256xi32>
    %25 = tt.broadcast %24 {axis = 0 : i32} : (tensor<1x256xi32>) -> tensor<128x256xi32>
    %26 = arith.addi %23, %25 : tensor<128x256xi32>
    %30 = tt.splat %arg0 : (!tt.ptr<bf16>) -> tensor<128x64x!tt.ptr<bf16>>
    %31 = tt.addptr %30, %8 : tensor<128x64x!tt.ptr<bf16>>, tensor<128x64xi32>
    %32 = tt.load %31 {cache = 1 : i32, evict = 1 : i32, isVolatile = false}: tensor<128x64xbf16>
    %40 = tt.splat %arg1 : (!tt.ptr<bf16>) -> tensor<64x256x!tt.ptr<bf16>>
    %41 = tt.addptr %40, %18 : tensor<64x256x!tt.ptr<bf16>>, tensor<64x256xi32>
    %42 = tt.load %41 {cache = 1 : i32, evict = 1 : i32, isVolatile = false}: tensor<64x256xbf16>
    %50 = tt.splat %arg2 : (!tt.ptr<bf16>) -> tensor<128x256x!tt.ptr<bf16>>
    %51 = tt.addptr %50, %26 : tensor<128x256x!tt.ptr<bf16>>, tensor<128x256xi32>
    %cf0 = arith.constant 0.0 : bf16
    %71 = tt.splat %cf0 : (bf16) -> (tensor<128x256xbf16>)
    %60 = tt.dot %32, %42, %71 {allowTF32 = false, maxNumImpreciseAcc = 0 : i32} : tensor<128x64xbf16> * tensor<64x256xbf16> -> tensor<128x256xbf16>
    tt.store %51, %60 : tensor<128x256xbf16>
    tt.store %51, %71 : tensor<128x256xbf16>
    tt.return
  }
}
<<<<<<< HEAD
// CHECK-LABEL:   func.func @kernel(
// CHECK-SAME:                      %[[VAL_0:.*]]: memref<*xbf16>, %[[VAL_1:.*]]: memref<*xbf16>, %[[VAL_2:.*]]: memref<*xbf16>, %[[VAL_3:.*]]: i32, %[[VAL_4:.*]]: i32, %[[VAL_5:.*]]: i32) {
// CHECK-DAG:           %[[VAL_6:.*]] = arith.constant 256 : index
// CHECK-DAG:           %[[VAL_7:.*]] = arith.constant 128 : index
// CHECK-DAG:           %[[VAL_8:.*]] = arith.constant 0.000000e+00 : bf16
// CHECK:           %[[VAL_16:.*]] = tensor.empty() : tensor<128x256xbf16>
// CHECK:           %[[VAL_17:.*]] = linalg.fill ins(%[[VAL_8]] : bf16) outs(%[[VAL_16]] : tensor<128x256xbf16>) -> tensor<128x256xbf16>
// CHECK:           %[[VAL_9:.*]] = memref.reinterpret_cast %[[VAL_0]] to offset: [0], sizes: [128, 64], strides: {{\[}}%[[VAL_7]], 1] : memref<*xbf16> to memref<128x64xbf16, strided<[?, 1]>>
// CHECK:           %[[VAL_10:.*]] = memref.alloc() : memref<128x64xbf16>
// CHECK:           memref.copy %[[VAL_9]], %[[VAL_10]] : memref<128x64xbf16, strided<[?, 1]>> to memref<128x64xbf16>
// CHECK:           %[[VAL_11:.*]] = bufferization.to_tensor %[[VAL_10]] restrict writable : memref<128x64xbf16>
// CHECK:           %[[VAL_12:.*]] = memref.reinterpret_cast %[[VAL_1]] to offset: [0], sizes: [64, 256], strides: {{\[}}%[[VAL_6]], 1] : memref<*xbf16> to memref<64x256xbf16, strided<[?, 1]>>
// CHECK:           %[[VAL_13:.*]] = memref.alloc() : memref<64x256xbf16>
// CHECK:           memref.copy %[[VAL_12]], %[[VAL_13]] : memref<64x256xbf16, strided<[?, 1]>> to memref<64x256xbf16>
// CHECK:           %[[VAL_14:.*]] = bufferization.to_tensor %[[VAL_13]] restrict writable : memref<64x256xbf16>
// CHECK:           %[[VAL_15:.*]] = memref.reinterpret_cast %[[VAL_2]] to offset: [0], sizes: [128, 256], strides: {{\[}}%[[VAL_6]], 1] : memref<*xbf16> to memref<128x256xbf16, strided<[?, 1]>>
// CHECK:           %[[VAL_18:.*]] = tensor.empty() : tensor<128x256xbf16>
// CHECK:           %[[VAL_19:.*]] = linalg.matmul ins(%[[VAL_11]], %[[VAL_14]] : tensor<128x64xbf16>, tensor<64x256xbf16>) outs(%[[VAL_18]] : tensor<128x256xbf16>) -> tensor<128x256xbf16>
// CHECK:           bufferization.materialize_in_destination %[[VAL_19]] in writable %[[VAL_15]]
// CHECK:           bufferization.materialize_in_destination %[[VAL_17]] in writable %[[VAL_15]]
=======

// CHECK-LABEL:  func.func @kernel
// CHECK-SAME:   ([[PARAM_0_:%.+]]: memref<*xbf16>, [[PARAM_1_:%.+]]: memref<*xbf16>, [[PARAM_2_:%.+]]: memref<*xbf16>, [[PARAM_3_:%.+]]: i32, [[PARAM_4_:%.+]]: i32, [[PARAM_5_:%.+]]: i32, [[PARAM_6_:%.+]]: i32, [[PARAM_7_:%.+]]: i32, [[PARAM_8_:%.+]]: i32) {
// CHECK-DAG:       [[CST_256_:%.+]] = arith.constant 256 : index
// CHECK-DAG:       [[CST_128_:%.+]] = arith.constant 128 : index
// CHECK-DAG:       [[CST_0_dot_000000_:%.+]] = arith.constant 0.000000e+00 : bf16
// CHECK-DAG:       [[VAR_0_:%.+]] = tensor.empty() : tensor<128x256xbf16>
// CHECK-NOT: separator of consecutive DAGs
// CHECK-DAG:       [[VAR_1_:%.+]] = linalg.fill ins([[CST_0_dot_000000_]] : bf16) outs([[VAR_0_]] : tensor<128x256xbf16>) -> tensor<128x256xbf16>
// CHECK-DAG:       [[VAR_reinterpret_cast_:%.+]] = memref.reinterpret_cast [[PARAM_0_]] to offset: [0], sizes: [128, 64], strides: {{.}}[[CST_128_]], 1] : memref<*xbf16> to memref<128x64xbf16, strided<[?, 1]>>
// CHECK-DAG:       [[RES_:%.+]] = memref.alloc() : memref<128x64xbf16>
// CHECK:           memref.copy [[VAR_reinterpret_cast_]], [[RES_]] : memref<128x64xbf16, strided<[?, 1]>> to memref<128x64xbf16>
// CHECK-DAG:       [[VAR_2_:%.+]] = bufferization.to_tensor [[RES_]] restrict writable : memref<128x64xbf16>
// CHECK-DAG:       [[VAR_reinterpret_cast_0_:%.+]] = memref.reinterpret_cast [[PARAM_1_]] to offset: [0], sizes: [64, 256], strides: {{.}}[[CST_256_]], 1] : memref<*xbf16> to memref<64x256xbf16, strided<[?, 1]>>
// CHECK-DAG:       [[RES_1_:%.+]] = memref.alloc() : memref<64x256xbf16>
// CHECK:           memref.copy [[VAR_reinterpret_cast_0_]], [[RES_1_]] : memref<64x256xbf16, strided<[?, 1]>> to memref<64x256xbf16>
// CHECK-DAG:       [[VAR_3_:%.+]] = bufferization.to_tensor [[RES_1_]] restrict writable : memref<64x256xbf16>
// CHECK-DAG:       [[VAR_reinterpret_cast_2_:%.+]] = memref.reinterpret_cast [[PARAM_2_]] to offset: [0], sizes: [128, 256], strides: {{.}}[[CST_256_]], 1] : memref<*xbf16> to memref<128x256xbf16, strided<[?, 1]>>
// CHECK-DAG:       [[VAR_4_:%.+]] = tensor.empty() : tensor<128x256xbf16>
// CHECK:           [[VAR_5_:%.+]] = linalg.fill ins([[CST_0_dot_000000_]] : bf16) outs([[VAR_4_]] : tensor<128x256xbf16>) -> tensor<128x256xbf16>
// CHECK:           [[VAR_6_:%.+]] = linalg.matmul ins([[VAR_2_]], [[VAR_3_]] : tensor<128x64xbf16>, tensor<64x256xbf16>) outs([[VAR_5_]] : tensor<128x256xbf16>) -> tensor<128x256xbf16>
// CHECK:           memref.tensor_store [[VAR_6_]], [[VAR_reinterpret_cast_2_]] : memref<128x256xbf16, strided<[?, 1]>>
// CHECK:           memref.tensor_store [[VAR_1_]], [[VAR_reinterpret_cast_2_]] : memref<128x256xbf16, strided<[?, 1]>>
>>>>>>> 5e503a0a
// CHECK:           return
// CHECK:         }<|MERGE_RESOLUTION|>--- conflicted
+++ resolved
@@ -49,28 +49,6 @@
     tt.return
   }
 }
-<<<<<<< HEAD
-// CHECK-LABEL:   func.func @kernel(
-// CHECK-SAME:                      %[[VAL_0:.*]]: memref<*xbf16>, %[[VAL_1:.*]]: memref<*xbf16>, %[[VAL_2:.*]]: memref<*xbf16>, %[[VAL_3:.*]]: i32, %[[VAL_4:.*]]: i32, %[[VAL_5:.*]]: i32) {
-// CHECK-DAG:           %[[VAL_6:.*]] = arith.constant 256 : index
-// CHECK-DAG:           %[[VAL_7:.*]] = arith.constant 128 : index
-// CHECK-DAG:           %[[VAL_8:.*]] = arith.constant 0.000000e+00 : bf16
-// CHECK:           %[[VAL_16:.*]] = tensor.empty() : tensor<128x256xbf16>
-// CHECK:           %[[VAL_17:.*]] = linalg.fill ins(%[[VAL_8]] : bf16) outs(%[[VAL_16]] : tensor<128x256xbf16>) -> tensor<128x256xbf16>
-// CHECK:           %[[VAL_9:.*]] = memref.reinterpret_cast %[[VAL_0]] to offset: [0], sizes: [128, 64], strides: {{\[}}%[[VAL_7]], 1] : memref<*xbf16> to memref<128x64xbf16, strided<[?, 1]>>
-// CHECK:           %[[VAL_10:.*]] = memref.alloc() : memref<128x64xbf16>
-// CHECK:           memref.copy %[[VAL_9]], %[[VAL_10]] : memref<128x64xbf16, strided<[?, 1]>> to memref<128x64xbf16>
-// CHECK:           %[[VAL_11:.*]] = bufferization.to_tensor %[[VAL_10]] restrict writable : memref<128x64xbf16>
-// CHECK:           %[[VAL_12:.*]] = memref.reinterpret_cast %[[VAL_1]] to offset: [0], sizes: [64, 256], strides: {{\[}}%[[VAL_6]], 1] : memref<*xbf16> to memref<64x256xbf16, strided<[?, 1]>>
-// CHECK:           %[[VAL_13:.*]] = memref.alloc() : memref<64x256xbf16>
-// CHECK:           memref.copy %[[VAL_12]], %[[VAL_13]] : memref<64x256xbf16, strided<[?, 1]>> to memref<64x256xbf16>
-// CHECK:           %[[VAL_14:.*]] = bufferization.to_tensor %[[VAL_13]] restrict writable : memref<64x256xbf16>
-// CHECK:           %[[VAL_15:.*]] = memref.reinterpret_cast %[[VAL_2]] to offset: [0], sizes: [128, 256], strides: {{\[}}%[[VAL_6]], 1] : memref<*xbf16> to memref<128x256xbf16, strided<[?, 1]>>
-// CHECK:           %[[VAL_18:.*]] = tensor.empty() : tensor<128x256xbf16>
-// CHECK:           %[[VAL_19:.*]] = linalg.matmul ins(%[[VAL_11]], %[[VAL_14]] : tensor<128x64xbf16>, tensor<64x256xbf16>) outs(%[[VAL_18]] : tensor<128x256xbf16>) -> tensor<128x256xbf16>
-// CHECK:           bufferization.materialize_in_destination %[[VAL_19]] in writable %[[VAL_15]]
-// CHECK:           bufferization.materialize_in_destination %[[VAL_17]] in writable %[[VAL_15]]
-=======
 
 // CHECK-LABEL:  func.func @kernel
 // CHECK-SAME:   ([[PARAM_0_:%.+]]: memref<*xbf16>, [[PARAM_1_:%.+]]: memref<*xbf16>, [[PARAM_2_:%.+]]: memref<*xbf16>, [[PARAM_3_:%.+]]: i32, [[PARAM_4_:%.+]]: i32, [[PARAM_5_:%.+]]: i32, [[PARAM_6_:%.+]]: i32, [[PARAM_7_:%.+]]: i32, [[PARAM_8_:%.+]]: i32) {
@@ -92,8 +70,7 @@
 // CHECK-DAG:       [[VAR_4_:%.+]] = tensor.empty() : tensor<128x256xbf16>
 // CHECK:           [[VAR_5_:%.+]] = linalg.fill ins([[CST_0_dot_000000_]] : bf16) outs([[VAR_4_]] : tensor<128x256xbf16>) -> tensor<128x256xbf16>
 // CHECK:           [[VAR_6_:%.+]] = linalg.matmul ins([[VAR_2_]], [[VAR_3_]] : tensor<128x64xbf16>, tensor<64x256xbf16>) outs([[VAR_5_]] : tensor<128x256xbf16>) -> tensor<128x256xbf16>
-// CHECK:           memref.tensor_store [[VAR_6_]], [[VAR_reinterpret_cast_2_]] : memref<128x256xbf16, strided<[?, 1]>>
-// CHECK:           memref.tensor_store [[VAR_1_]], [[VAR_reinterpret_cast_2_]] : memref<128x256xbf16, strided<[?, 1]>>
->>>>>>> 5e503a0a
+// CHECK:           bufferization.materialize_in_destination [[VAR_6_]] in writable [[VAR_reinterpret_cast_2_]]
+// CHECK:           bufferization.materialize_in_destination [[VAR_1_]] in writable [[VAR_reinterpret_cast_2_]]
 // CHECK:           return
 // CHECK:         }